--- conflicted
+++ resolved
@@ -34,7 +34,7 @@
           echo "exists=false" >> $GITHUB_OUTPUT
         fi
 
-<<<<<<< HEAD
+
   build:
     runs-on: ${{ matrix.runner }}
     needs: check-version
@@ -56,31 +56,19 @@
     - name: Checkout code
       uses: actions/checkout@v5
         
-=======
-          ## 🎮 Game Data
-          
-          **Docker Image:** `ghcr.io/${{ github.actor }}/matchexec:v${{ steps.package_version.outputs.version }}`
-        draft: true
-        prerelease: false
-    
->>>>>>> 9ff94085
+
     - name: Set up Docker Buildx
       uses: docker/setup-buildx-action@v3
       
     - name: Log in to GitHub Container Registry
-<<<<<<< HEAD
+
       uses: docker/login-action@v3
       with:
         registry: ghcr.io
         username: ${{ github.actor }}
         password: ${{ secrets.GHCR_TOKEN }}
         
-=======
-      if: steps.check_tag.outputs.exists == 'false'
-      run: |
-        echo ${{ secrets.GHCR_TOKEN }} | docker login -u ${{ github.actor }} --password-stdin ghcr.io
 
->>>>>>> 9ff94085
     - name: Build and push production Docker image
       uses: docker/build-push-action@v6
       with:
