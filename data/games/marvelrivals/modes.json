--- conflicted
+++ resolved
@@ -22,15 +22,11 @@
     {
       "id": "conquest",
       "name": "Conquest",
-<<<<<<< HEAD
       "description": "Standard team deathmatch mode in which players compete for eliminations"
-=======
-      "description": "Large-scale territorial control across expansive battlefields."
     },
     {
       "id": "escalation",
       "name": "Escalation",
       "description": "Progressive power increases create intensifying combat scenarios."
->>>>>>> 88604ad9
     }
 ]